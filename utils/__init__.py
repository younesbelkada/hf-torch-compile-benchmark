<<<<<<< HEAD
from .timing_utils import timing_cuda
=======
from .timing_utils import timing_cuda
>>>>>>> c675672c
<|MERGE_RESOLUTION|>--- conflicted
+++ resolved
@@ -1,5 +1 @@
-<<<<<<< HEAD
 from .timing_utils import timing_cuda
-=======
-from .timing_utils import timing_cuda
->>>>>>> c675672c
